[build-system]
requires = ["poetry-core>=1.0.0"]
build-backend = "poetry.core.masonry.api"

[project]
name = "kurrentdbclient"
<<<<<<< HEAD
version = "1.1dev0"
=======
version = "1.0.3"
>>>>>>> f5c9701f
description = "Python gRPC Client for KurrentDB"
license = { text = "BSD-3-Clause" }
readme = "README.md"
requires-python = ">=3.9"
authors = [
    { "name" = "John Bywater", "email" = "john.bywater@appropriatesoftware.net" },
]
classifiers = [
    "Development Status :: 3 - Alpha",
#    "Development Status :: 4 - Beta",
#    "Development Status :: 5 - Production/Stable",
    "License :: OSI Approved :: BSD License",
    "Programming Language :: Python :: 3",
    "Programming Language :: Python :: 3.10",
    "Programming Language :: Python :: 3.11",
    "Programming Language :: Python :: 3.12",
    "Programming Language :: Python :: 3.13",
    "Programming Language :: Python :: 3.9",
    "Programming Language :: Python",
]
dependencies = [
  "grpcio[protobuf]>=1.71.0,<2.0",
  "typing_extensions",
]

[project.optional-dependencies]
opentelemetry = [
  "opentelemetry-api>=1.28.0,<2.0",
  "opentelemetry-instrumentation>=0.49b0",
  "opentelemetry-semantic-conventions>=0.49b0",
]

[project.urls]
homepage = "https://github.com/pyeventsourcing/kurrentdbclient"
repository = "https://github.com/pyeventsourcing/kurrentdbclient"

[tool.poetry]
include = ["kurrentdbclient/py.typed"]

[tool.poetry.group.dev.dependencies]
black = { version = "*", allow-prereleases = true }
ruff = "^0.1.14"
isort = "*"
mypy = "*"
grpcio-tools = "*"
grpc-stubs = "*"
types-protobuf = "*"
mypy-protobuf = "*"
coverage = "^7.8.0"
fastapi = "^0.115.12"
opentelemetry-exporter-otlp-proto-http = "*"
opentelemetry-exporter-otlp-proto-grpc = "*"
opentelemetry-instrumentation-grpc = "*"

[tool.black]
line-length = 88
target-version = ["py39"]
include = '\.pyi?$'
preview = true
exclude = '''
/(
    \.git
  | \.hg
  | \.mypy_cache
  | \.pip-cache
  | \.poetry
  | \.venv
  | \.vscode
  | _build
  | buck-out
  | build
  | dist
  | kurrentdbclient/protos
)/
'''

[tool.ruff]
exclude = [
    "kurrentdbclient/protos",
    ".bzr",
    ".direnv",
    ".eggs",
    ".git",
    ".git-rewrite",
    ".hg",
    ".ipynb_checkpoints",
    ".mypy_cache",
    ".nox",
    ".pants.d",
    ".pyenv",
    ".pytest_cache",
    ".pytype",
    ".ruff_cache",
    ".svn",
    ".tox",
    ".venv",
    ".vscode",
    "__pypackages__",
    "_build",
    "buck-out",
    "build",
    "dist",
    "node_modules",
    "site-packages",
    "venv",
]
# Same as Black.
line-length = 88
#indent-width = 4

# Assume Python 3.9
target-version = "py39"

[tool.ruff.lint]
# Todo: "D"
#select = ["E", "F", "W", "I", "N", "UP"]
select = [
    "ALL",
#    "RUF012",
]
ignore = [
     "PD011", # Use `.to_numpy()` instead of `.values`  <- this is for pandas
#    "UP006",  # [*] Use `type` instead of `Type` for type annotation / Use `tuple` instead of `tuple` for type annotation / etc  <- ignore while supporting Python3.8
    "A003",  # "Class attribute `id/type` is shadowing a Python builtin
    "ANN",
    "D",
    "PT",
    "ERA",
    "COM812",
    "T201",
    "FIX",
    "S608",
    "B027",
    "ARG002",
    "I001",

    "TRY",
    "BLE",
    "SLF",
    "C901",
    "SLF",
    "TD",
    "PTH",
    "PTH",
    "DTZ005",
    "PLR0915",
    "PLR0912",
    "SLOT",
    "S101",
    "FBT002",
    "PLR0913",
    "PGH003",  # Use specific rule codes when ignoring type issues
    "PLR2004", # Magic value used in comparison

]

[tool.ruff.format]
# Like Black, use double quotes for strings.
quote-style = "double"

# Like Black, indent with spaces, rather than tabs.
indent-style = "space"

# Like Black, respect magic trailing commas.
skip-magic-trailing-comma = false

# Like Black, automatically detect the appropriate line ending.
line-ending = "auto"

# Enable auto-formatting of code examples in docstrings. Markdown,
# reStructuredText code/literal blocks and doctests are all supported.
#
# This is currently disabled by default, but it is planned for this
# to be opt-out in the future.
#docstring-code-format = false

# Set the line length limit used when formatting code snippets in
# docstrings.
#
# This only has an effect when the `docstring-code-format` setting is
# enabled.
#docstring-code-line-length = "dynamic"

[tool.ruff.pydocstyle]
convention = "google"

[tool.coverage.run]
source = ["kurrentdbclient"]
branch = true
omit = [
    "kurrentdbclient/protos/*"
]
relative_files = true


[tool.coverage.report]
exclude_lines = [
  # Have to re-enable the standard pragma
  "pragma: no cover",
  # Comments to turn coverage on and off:
  "no cover: start(?s:.)*?no cover: stop",
#  # Don't complain about missing debug-only code:
#  "def __repr__",
#  "if self.debug",
#  # Don't complain about some magic methods:
#  "def __str__",
#  # Don't complain if tests don't hit defensive assertion code:
#  "raise AssertionError",
#  "raise NotImplementedError",
#  # Don't complain if non-runnable code isn't run:
#  "if 0:",
#  "if __name__ == .__main__.:",
#  # Don't complain about empty realizations
#  "pass",
#  # Don't complain about abstract methods
#  "@abc.abstractmethod"
  # Don't complain about type checking import blocks.
  "if TYPE_CHECKING:",
]
#ignore_errors = true
#precision = 2

[tool.isort]
combine_as_imports = true
profile = "black"
sections = "FUTURE,STDLIB,THIRDPARTY,FIRSTPARTY,LOCALFOLDER"
skip = ".eggs,.pip-cache,.poetry,venv,.venv,dist,kurrentdbclient/protos"<|MERGE_RESOLUTION|>--- conflicted
+++ resolved
@@ -4,11 +4,7 @@
 
 [project]
 name = "kurrentdbclient"
-<<<<<<< HEAD
-version = "1.1dev0"
-=======
 version = "1.0.3"
->>>>>>> f5c9701f
 description = "Python gRPC Client for KurrentDB"
 license = { text = "BSD-3-Clause" }
 readme = "README.md"
@@ -17,9 +13,9 @@
     { "name" = "John Bywater", "email" = "john.bywater@appropriatesoftware.net" },
 ]
 classifiers = [
-    "Development Status :: 3 - Alpha",
+#    "Development Status :: 3 - Alpha",
 #    "Development Status :: 4 - Beta",
-#    "Development Status :: 5 - Production/Stable",
+    "Development Status :: 5 - Production/Stable",
     "License :: OSI Approved :: BSD License",
     "Programming Language :: Python :: 3",
     "Programming Language :: Python :: 3.10",
